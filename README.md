AgentTorch unlocks differentiable and million-scale agent-based modeling. Read a quick summary [here](https://web.media.mit.edu/~ayushc/motivation.pdf). 

Four salient features -
- **Scalability**: AgentTorch models can simulate country-size populations in seconds on commodity hardware.
- **Differentiability**: AgentTorch models can differentiate through simulations with stochastic dynamics and conditional interventions, enabling gradient-based learning.
- **Composition with DNNs**: AgentTorch models can compose with deep neural networks (DNNs) to describe autonomous agent behavior, calibrate simulation parameters to multi-modal data and specify expressive interaction rules
- **Generalization**: AgentTorch helps simulate diverse ecosystems - humans in geospatial worlds, cells in anatomical worlds, autonomous avatars in digital worlds.

<<<<<<< HEAD
AgentTorch is building the future of decision engines - inside the body, around us and beyond!
=======
AgentTorch is building the future of decision engines - inside the body, around us and beyond! 
>>>>>>> a448d6e1

https://github.com/AgentTorch/AgentTorch/assets/13482350/4c3f9fa9-8bce-4ddb-907c-3ee4d62e7148

# 1. Installation

## Download
The simplest way to install AgentTorch (v0.2.4) is from PyPi at:
```
pip install agent-torch
```

To get the latest version of AgentTorch, you can install it directly from git at:
```
pip install git+https://github.com/AgentTorch/AgentTorch
```

# 2. Setup

## Hardware
The code has been tested for macOS Catalina 10.1.7 and Ubuntu 22.04.2 LTS. Large-scale experiments are run using NVIDIA TITANX GPU and V100 GPU.

## Dependencies

> Step 1: Create a virtual environment `agent_torch_env`. We recommend using python 3.8 and pip as the install.
```
python3.8 -m venv agent_torch_env
source agent_torch_env/bin/activate
```
To install python3.8, follow these tutorials for [Mac](https://www.laptopmag.com/how-to/install-python-on-macos) and [Ubuntu](https://linux.how2shout.com/install-python-3-9-or-3-8-on-ubuntu-22-04-lts-jammy-jellyfish/) respectively. To install pip, follow these tutorials for [Mac](https://phoenixnap.com/kb/install-pip-mac) and [Ubuntu](https://linuxize.com/post/how-to-install-pip-on-ubuntu-20.04/) respectively. 


> Step 2: Install pytorch and pytorch geometric. We recommend using Pytorch 2.0 and corresponding Pytorch geometric bindings. We recommend following the guides for [offical pytorch install](https://pytorch.org/get-started/locally/) and [official pytorch-geometric install](https://github.com/pyg-team/pytorch_geometric#pytorch-20). We summarize the commands below:

Mac:
```
# CUDA is not available on MacOS, please use default package
pip install torch torchvision torchaudio
pip install pyg_lib torch_scatter torch_sparse torch_cluster torch_spline_conv
```

Ubuntu:
```
pip3 install torch torchvision torchaudio --index-url https://download.pytorch.org/whl/${CUDA}
pip install pyg_lib torch_scatter torch_sparse torch_cluster torch_spline_conv -f https://data.pyg.org/whl/torch-2.0.0+${CUDA}.html
```
where ${CUDA} is the CUDA version. We have tested our code on cu118. 


> Step 3: Install AgentTorch specific dependencies as below:
```
cd AgentTorch
pip3 install -r requirements.txt
```

# 3. AgentTorch overview
Creating a new simulator using AgentTorch involves the following steps:
1. Defining the configuration: Here we define the variables and functions to be used in the simulator. In this module a `Configurator` object is to be created to which the variables and functions to be used in the simulator are added as properties. These are then used to instantiate a `Runner` object. An example for this can be found in [nca_simulator.py](models/nca/simulator.py"). 
2. Defining the trainer: This module loads the configuration, the various variables and functions that form the substeps and executes the main simulation and learning loop. Any learning related loss and optimization function need to be defined here. An example for this can be found in "models/nca/trainer.py"
3. Defining substeps: As described in the figure above, each simulation comprises of multiple substeps. Each substep comprises of the following four functions: observation, action, transition and reward. Each of these need to be defined in a separate module, using the base classes for `SubstepObservation`, `SubstepTransition`, `SubstepPolicy` provided in [substep.py](AgentTorch/substep.py). Since these functions need to be differentiable, we provide several differentiable utilities in [helpers_soft.py](AgentTorch/helpers/soft.py). These can be used to create differentiable variants of operations such as maximum, logical comparison etc. An example for substep definition can be found in [nca_evolve.py](models/nca/substeps/evolve_cell/transition.py), [covid_quarantine.py](models/covid/substeps/quarantine/transition.py)
4. Using helpers: AgentTorch has several useful functions defined in [helpers](AgentTorch/helpers) that can be used in defining the various functions. These include library of utilities to support differentiability of substeps, loading public data sources such as from US census and, initialization of state properties and environment networks. For instance, [helpers_soft.py](AgentTorch/helpers/soft.py) include differentiable utilities and [helpers_general.py](AgentTorch/helpers/general.py) includes uitilies for data reading and writing.

A detailed code specific documentation is provided in [create model docs](docs/create.md)

# 4. Running examples
You can run a sample experiment with the following command:
```
cd models/covid
python trainer.py --c config.yaml
```
```
cd models/opinion
python trainer.py --c config.yaml
```

# 5. Starter Guide

## Generate and Interpret `config.yaml` file
An interactive notebook with step-by-step guide to define and understand a `config.yaml` is given in [config_example_docs](docs/examples/config/config_nca.ipynb).

## Build your own AgentTorch model
A step-by-step guide to start a new AgentTorch project is given in [starter documentation](docs/create.md)

# 6. Issues
The AgentTorch project is under active development and are continually fixing issues. Please feel free to leave a comment at [Troubleshooting issues](https://github.com/AgentTorch/AgentTorch/issues/1)

## Citation
If you use this project or code in your work, please cite it using the following BibTeX entry:

```
@inproceedings{chopra2024framework,
  title = {A Framework for Learning in Agent-Based Models},
  author = {Chopra, Ayush and Subramanian, Jayakumar and Krishnamurthy, Balaji and Raskar, Ramesh},
  booktitle = {Proceedings of the 23rd International Conference on Autonomous Agents and Multi-agent Systems},
  year = {2024},
  organization = {International Foundation for Autonomous Agents and Multiagent Systems},
}
```<|MERGE_RESOLUTION|>--- conflicted
+++ resolved
@@ -6,11 +6,7 @@
 - **Composition with DNNs**: AgentTorch models can compose with deep neural networks (DNNs) to describe autonomous agent behavior, calibrate simulation parameters to multi-modal data and specify expressive interaction rules
 - **Generalization**: AgentTorch helps simulate diverse ecosystems - humans in geospatial worlds, cells in anatomical worlds, autonomous avatars in digital worlds.
 
-<<<<<<< HEAD
-AgentTorch is building the future of decision engines - inside the body, around us and beyond!
-=======
 AgentTorch is building the future of decision engines - inside the body, around us and beyond! 
->>>>>>> a448d6e1
 
 https://github.com/AgentTorch/AgentTorch/assets/13482350/4c3f9fa9-8bce-4ddb-907c-3ee4d62e7148
 
